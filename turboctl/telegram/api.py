"""This module defines an API of functions which can be used to send commands
to the pump.

All functions in this module share the following common arguments:
    
    *connection*:
        This is a :class:`serial.Serial` instance, which is used to send the
        command.
        
    *pump_on*:
        If this evaluates to ``True``, control bits telling the pump to turn or
        stay on are added to the telegram. Otherwise receiving the telegram
        will cause the pump to turn off if it is on.  

If a command cannot be sent due to an error in the connection, a
:class:`serial.SerialException` will be raised.

The functions return both the query sent to the pump and the reply received
back as :class:`~turboctl.telegram.telegram.TelegramReader` instances.
"""

from turboctl.telegram.codes import ControlBits
from turboctl.telegram.telegram import (Telegram, TelegramBuilder, 
                                        TelegramReader)


_PUMP_ON_BITS = [ControlBits.COMMAND, ControlBits.ON]
_PUMP_OFF_BITS = [ControlBits.COMMAND]

           
def send(connection, telegram):
    """Send *telegram* to the pump.
    
    Args:
        telegram: A :class:`~turboctl.telegram.telegram.Telegram` instance.
    """
    connection.write(bytes(telegram))
    reply_bytes = connection.read(Telegram.LENGTH)
    reply = TelegramBuilder().from_bytes(reply_bytes).build()
    return TelegramReader(telegram, 'query'), TelegramReader(reply, 'reply')

<<<<<<< HEAD
    
def status(connection, pump_on):
=======
def reset_error(connection):
    builder = TelegramBuilder()
    clear_error = [ControlBits.COMMAND, ControlBits.RESET_ERROR]
    builder.set_flag_bits(clear_error)
    query = builder.build()
    return send(connection, query)

def status(connection, pump_on=True):
>>>>>>> 3954da19
    """Request pump status.
    
    This function sends an empty telegram to the pump, which causes it to send
    back a reply containing some data about the status of the pump.
    
    This can also be used for turning the pump on or off by setting *pump_on*
    to ``True`` or ``False``.
    """
    builder = TelegramBuilder()
    match pump_on:
        case False:
            builder.set_flag_bits(_PUMP_OFF_BITS)
        case True:
            builder.set_flag_bits(_PUMP_ON_BITS)
    query = builder.build()
    return send(connection, query)
            
def _access_parameter(connection, mode, number, value, index, pump_on):
    """This auxiliary function provides functionality for both reading and
    writing parameter values, since the processes are very similar.
    """
    builder = (TelegramBuilder()
        .set_parameter_mode(mode)
        .set_parameter_number(number)
        .set_parameter_index(index)
        .set_parameter_value(value)
    )
    
    if pump_on:
        builder.set_flag_bits(_PUMP_ON_BITS)
    
    query = builder.build()
    return send(connection, query)

    
def read_parameter(connection, number, index=0, pump_on=True):
    """Read the value of an index of a parameter.
    
    Args:
        number
            The number of the parameter.
            
        index
            The index of the parameter (0 for unindexed parameters).
            
    Raises:
        ValueError:
            If *number* or *index* have invalid values.
    """
    return _access_parameter(connection, 'read', number, 0, index, pump_on)


def write_parameter(connection, number, value, index=0, pump_on=True):
    """Write a value to an index of a parameter.
    
    Args:
        number:
            The number of the parameter.
                        
        value:
            The value to be written.
            
        index:
            The index of the parameter (0 for unindexed parameters).
            
    Raises:
        ValueError:
            If *number* or *index* have invalid values.
    """
    return _access_parameter(
        connection, 'write', number, value, index, pump_on)<|MERGE_RESOLUTION|>--- conflicted
+++ resolved
@@ -39,10 +39,7 @@
     reply = TelegramBuilder().from_bytes(reply_bytes).build()
     return TelegramReader(telegram, 'query'), TelegramReader(reply, 'reply')
 
-<<<<<<< HEAD
-    
-def status(connection, pump_on):
-=======
+
 def reset_error(connection):
     builder = TelegramBuilder()
     clear_error = [ControlBits.COMMAND, ControlBits.RESET_ERROR]
@@ -50,8 +47,7 @@
     query = builder.build()
     return send(connection, query)
 
-def status(connection, pump_on=True):
->>>>>>> 3954da19
+def status(connection, pump_on):
     """Request pump status.
     
     This function sends an empty telegram to the pump, which causes it to send
